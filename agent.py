--- conflicted
+++ resolved
@@ -15,9 +15,6 @@
 torch.set_printoptions(precision=2)
 
 class Agent:
-    
-    PROPRIOCEPTION = False
-
     def __init__(self, id=None, game_matrix=None, beta_1=1, decay=0.99, dynamic_precision=False):
 
         # ========================================
@@ -34,31 +31,26 @@
 
         # Generative model hyperparameters
         self.game_matrix = game_matrix.to(torch.float)  # Rewards from row player's perspective (force to float)
+        # self.game_matrix = (game_matrix / game_matrix.sum()) #Input probabilities instead instead of log rewards?
         num_actions = game_matrix.shape[0]  # Number of actions (assuming symmetrical actions)
         num_agents = game_matrix.ndim  # Number of players (rank of game tensor)
 
         # Generative model/variational posterior parameters
-        self.theta = [torch.ones(num_actions) for _ in range(num_agents)]  # Dirichlet state prior
-        self.A_params = torch.ones((num_agents, num_actions, num_actions))  # Flat observation model prior
-        # self.A_params = torch.stack([torch.eye(num_actions) for _ in range(num_agents)]) + 1e-9  # Identity observation model prior
-        self.A = self.A_params / self.A_params.sum(dim=1, keepdim=True)
-        self.A_joint = torch.ones((num_actions,) * 2 * num_agents)  # Joint observation model
-        # self.B_params = torch.ones((num_agents, num_actions, num_actions, num_actions))
-        self.B_params = torch.stack([
-            torch.eye(num_actions) 
-            for _ in range(num_actions) 
-            for _ in range(num_agents)
-        ]).reshape(num_agents, num_actions, num_actions, num_actions)
-        self.B = self.B_params / self.B_params.sum(dim=2, keepdim=True)
+        self.alpha = [torch.ones(num_actions) for _ in range(num_agents)]  # Dirichlet state prior
+        self.A = [torch.eye(num_actions) for _ in range(num_agents)]  # Identity observation model
+        self.B = lambda s, u: s  # Identity transition model (given s and u, return s)
         self.log_C = game_matrix.to(torch.float)  # Payoffs for joint actions (in matrix form, from row player's perspective) (force to float)
         self.prob_C = None
-        self.s = torch.stack([Dirichlet(theta).mean for theta in self.theta])  # Categorical state prior (D)
+        self.s = [Dirichlet(alpha).mean for alpha in self.alpha]  # Categorical state prior (D?)
         self.E = torch.ones(num_actions) / num_actions  # Habits 
-
-        # Store blanket states history for learning
-        self.s_history = []
-        self.o_history = []
-        self.u_history = []
+        self.opp_pred = [None] * num_agents
+        self.psi_pred = [None] * num_agents
+
+        # self.A_params = torch.eye(2)
+        # self.B_params = torch.tensor([torch.eye(2), torch.eye(2)])
+        # Opponent modeling (what I think their preferences are, currently unused - no learning)
+        # self.C_opp_params = self.log_C.T.clone().detach()    ### <--------------- TEST transpose log_C as if ego knew exactly alters preferences
+        self.C_opp_params = torch.ones_like(self.log_C)    ### <--------------- TEST uniform prior for opponent preferences
         
         # Values for t = 0, plus resetting each timestep
         self.action = torch.multinomial(self.E, 1).item()  # Starting action randomly sampled according to habits
@@ -73,13 +65,10 @@
         self.salience = torch.zeros(num_actions) #for each possible action
         self.pragmatic_value = torch.zeros(num_actions)
         self.novelty = torch.zeros(num_actions)
-<<<<<<< HEAD
-        self.log_C_modality = torch.zeros(num_agents, num_actions)  # Log C for each agent (state factor)
-=======
         self.information_gain = torch.zeros(num_actions)
->>>>>>> 883a9c5f
 
         self.expected_EFE = [None]  # Expected EFE averaged over my expected 
+
 
     # ========================================
     # Summaries
@@ -103,6 +92,7 @@
 
         # Format the game matrix and opponent model parameters
         formatted_game_matrix = format_tensor(self.log_C)
+        formatted_opponent_params = format_tensor(self.C_opp_params)
 
         # Format the state priors as percentages, with labels for each state factor
         formatted_state_priors = [
@@ -141,6 +131,7 @@
                 f"Log C (Payoffs):\n{formatted_game_matrix}\n"
                 f"{', '.join(formatted_state_priors)}\n"  # Join the state estimates on a single line
                 f"Habits E: {', '.join([f'{prob * 100:.2f}%' for prob in self.E])}\n"
+                f"Log C Opp Params (ToM Payoffs):\n{formatted_opponent_params}\n"
 
                 f"Total Variational Free Energy (VFE): {total_vfe:.2f}, Per Factor: {', '.join(formatted_VFE)}\n"
                 f"Accuracy: {total_accuracy:.2f}\n"
@@ -160,61 +151,13 @@
     # Perception (mean-field)
     # =======================================
     def infer_state(self, o, learning_rate=1e-2, num_iterations=100, num_samples=100):
-<<<<<<< HEAD
-        '''
-        Infer the hidden state of each agent (factor_idx) (i.e. the probability 
-        distribution over actions of each agent) given the observation `o` 
-        (i.e. the action taken by each agent).
-
-        Employs self.A (observation model) and self.B (transition model),
-        and updates the variational parameters self.theta for each agent
-        through a Monte Carlo approximation of the variational free energy.
-
-        Args:
-            o (torch.Tensor): Observation tensor of shape (n_agents, n_actions), 
-                i.e. one-hot encoding of actions for each agent
-            learning_rate (float): Learning rate for the optimizer
-            num_iterations (int): Number of iterations to run the optimizer
-            num_samples (int): Number of MC samples to draw from the variational distribution
-        
-        Returns:
-            s (torch.Tensor): Hidden state tensor of shape (n_agents, n_actions)
-        '''
-        if self.PROPRIOCEPTION:
-            '''
-            If proprioception is enabled, ego can perceive the true hidden state for the ego factor, 
-            i.e. q(s_i) = q(u_i)
-            and will have to infer the hidden states of the other agents ("theory of mind")
-            '''
-            # Ego factor
-            factor_idx = 0
-            self.s[factor_idx] = self.q_u.clone().detach()  # Ego factor is the previous timestep's policy
-            self.theta[factor_idx] = torch.zeros_like(self.theta[factor_idx])  # PLACEHOLDER
-            self.VFE[factor_idx] = 0  # PLACEHOLDER
-            self.entropy[factor_idx] = 0  # PLACEHOLDER
-            self.energy[factor_idx] = 0  # PLACEHOLDER
-            self.accuracy[factor_idx] = 0  # PLACEHOLDER
-            self.complexity[factor_idx] = 0  # PLACEHOLDER
-            # Alter factors
-            factors = range(1, len(self.s))
-        else:
-            '''
-            Otherwise, ego has to infer all hidden states including its own, 
-            i.e. "introspection" (towards self) and "theory of mind" (towards others)
-            '''
-            factors = range(len(self.s))
-        
-        # Iterate over (remaining) factors
-        for factor_idx in factors:
-=======
         for factor_idx, _ in enumerate(self.s):
->>>>>>> 883a9c5f
             s_prev = self.s[factor_idx].clone().detach()  # State t-1
             assert torch.allclose(s_prev.sum(), torch.tensor(1.0)), "s_prev tensor does not sum to 1."
-            log_prior = torch.log(self.B[factor_idx, self.action] @ s_prev + 1e-9)  # New prior is old posterior
-            log_likelihood = torch.log(self.A[factor_idx].T @ o[factor_idx] + 1e-9)  # Probability of observation given hidden states
-
-            variational_params = self.theta[factor_idx].clone().detach().requires_grad_(True)  # Variational Dirichlet distribution for each factor (agent)
+            log_prior = torch.log(self.B(s_prev, self.action) + 1e-9)  # New prior is old posterior
+            log_likelihood = torch.log(self.A[factor_idx] @ o[factor_idx] + 1e-9)  # Probability of observation given hidden states
+
+            variational_params = self.alpha[factor_idx].clone().detach().requires_grad_(True)  # Variational Dirichlet distribution for each factor (agent)
             optimizer = torch.optim.Adam([variational_params], lr=learning_rate)
 
             for _ in range(num_iterations):
@@ -225,31 +168,27 @@
                 vfe_samples = torch.sum(s_samples * (log_s - log_likelihood - log_prior), dim=-1) 
                 VFE = vfe_samples.mean()
 
+                entropy = -torch.sum(s_samples.detach() * log_s.detach(), dim=-1).mean()
+                energy = -torch.sum(s_samples.detach() * (log_prior.detach() + log_likelihood.detach()), dim=-1).mean()
+                accuracy = torch.sum(s_samples.detach() * log_likelihood.detach(), dim=-1).mean()
+                complexity = -torch.sum(s_samples.detach() * (log_prior.detach() - log_s.detach()), dim=-1).mean()
+
+                assert torch.allclose(energy - entropy, VFE, atol=1e-6), "Assertion failed: energy + entropy does not equal VFE"
+                assert torch.allclose(complexity - accuracy, VFE, atol=1e-6), "Assertion failed: complexity - accuracy does not equal VFE"
+
                 VFE.backward()
                 optimizer.step()
                 variational_params.data.clamp_(min=1e-3)
 
-            # Results of variational inference: variational posterior, variational parameters, VFE
-            self.s[factor_idx] = Dirichlet(variational_params).mean.detach()  # Variational posterior
-            self.theta[factor_idx] = variational_params.detach()  # Store variational parameters (for next timestep)
+            self.alpha[factor_idx] = variational_params.detach()
+            self.s[factor_idx] = Dirichlet(variational_params).mean.detach()
             self.VFE[factor_idx] = VFE.detach()
             
-            # Compute additional metrics (for validation and plotting)
-            entropy = -torch.sum(s_samples * log_s, dim=-1).mean().detach()
-            energy = -torch.sum(s_samples * (log_prior + log_likelihood), dim=-1).mean().detach()
-            accuracy = torch.sum(s_samples * log_likelihood, dim=-1).mean().detach()
-            complexity = -torch.sum(s_samples * (log_prior - log_s), dim=-1).mean().detach()
-            assert torch.allclose(energy - entropy, VFE, atol=1e-6), "Assertion failed: energy + entropy does not equal VFE"
-            assert torch.allclose(complexity - accuracy, VFE, atol=1e-6), "Assertion failed: complexity - accuracy does not equal VFE"
             self.entropy[factor_idx] = entropy
             self.energy[factor_idx] = energy
             self.accuracy[factor_idx] = accuracy
             self.complexity[factor_idx] = complexity
 
-        # Data collection (for learning and plotting)
-        self.s_history.append(self.s)
-        self.o_history.append(o)
-        
         return self.s
 
 
@@ -260,34 +199,18 @@
     # Action 
     # =======================================
     def compute_efe(self):
-<<<<<<< HEAD
-        '''
-        Compute the Expected Free Energy (EFE) for each possible action
-        
-        Returns:
-            EFE (torch.Tensor): Expected Free Energy for each possible action
-        '''
-        n_agents = self.A.shape[0]   # Number of agents (including self)
-        n_actions = self.A.shape[-1]  # Number of actions
-        self.q_s_u = torch.empty((n_actions, n_agents, n_actions))  # q(s|u_i) posterior predictive state distribution (for each factor) conditional on action u_i
-=======
         n_actions = self.E.shape[0]  # Scalar (number of actions)
         n_agents = self.C_opp_params.dim()  # Number of agents (including self)
         opp_pred_per_action = []  # List to hold the predictions for each action
->>>>>>> 883a9c5f
         
         EFE = torch.zeros(n_actions)  # n-action length vector of zeros
-        ambiguity = torch.zeros(n_actions)
-        joint_risk = torch.zeros(n_actions)
-        # risk = torch.zeros(n_actions)
-        # salience = torch.zeros(n_actions)
-        # pragmatic_value = torch.zeros(n_actions)
-        novelty = torch.zeros((n_actions,))
-        
+        ambiguity = torch.zeros(n_actions)  # n-action length vector of zeros
+        risk = torch.zeros(n_actions)  # n-action length vector of zeros
+        salience = torch.zeros(n_actions)  # n-action length vector of zeros
+        pragmatic_value = torch.zeros(n_actions)  # n-action length vector of zeros
+        novelty = torch.zeros(n_actions)  # n-action length vector of zeros
+
         # For each action
-<<<<<<< HEAD
-        for u_i in range(n_actions):
-=======
         for u_i in torch.arange(n_actions):
             opp_pred = []
             # For each factor, the expected value is the value of the states (log C), multiplied by the action probabilities of the opponent
@@ -388,496 +311,103 @@
 
                 # EFE = Expected ambiguity + risk 
                 EFE[u_i] += H @ s_pred + (o_pred @ (torch.log(o_pred + 1e-9) - log_C_modality))
->>>>>>> 883a9c5f
-
-            # -----------------------------------------------------------
-            # Compute predictive joint state posterior
+
+                ambiguity[u_i] += (H @ s_pred) # Ambiguity is conditional entropy of emissions (0)
+                risk[u_i] += (o_pred @ (torch.log(o_pred + 1e-9)))  - (o_pred @ log_C_modality) # Risk is negative posterior predictive entropy minus pragmatic value
+                salience[u_i] += -(o_pred @ (torch.log(o_pred + 1e-9)))  - (H @ s_pred) # Salience is negative posterior predictive entropy minus ambiguity (0)
+                pragmatic_value[u_i] += (o_pred @ log_C_modality) # Pragmatic value is negative cross-entropy
+       
+            opp_pred_per_action.append(torch.stack(opp_pred))
+
+        
+        # Novelty --------------------------------------------------------------
+        #Matrices of predicted s_preds (per action, stacked)
+        self.opp_pred = torch.stack(opp_pred_per_action).squeeze()
+        joint_distributions = []
+
+        # Loop over each action in range of the number of matrices in self.opp_pred
+        for action in range(self.opp_pred.shape[0]):
+
+            # Compute the joint distribution (incremental Dirichlet concentration) of predicted actions
+            joint_dist = torch.einsum(
+                ','.join(chr(ord('i') + n) for n in range(self.opp_pred.shape[1])) + '->' + ''.join(chr(ord('i') + n) for n in range(self.opp_pred.shape[1])),
+                *torch.unbind(self.opp_pred[action], dim=0))
             
-            # Create the einsum subscripts string dynamically for n_agents
-            # e.g., if n_agents = 3, this will be 'i,j,k->ijk'
-            einsum_str = (
-                ','.join([chr(105 + i) for i in range(n_agents)]) 
-                + '->' 
-                + ''.join([chr(105 + i) for i in range(n_agents)])
-            )
-            q_s_u = torch.stack(
-                [self.B[factor_idx, u_i] @ self.s[factor_idx]  # Predicted state q(s' | s, u_i) for each factor (agent)
-                for factor_idx in range(n_agents)]
-            )
-            q_s_joint_u = torch.einsum(einsum_str, *[q_s_u[i] for i in range(n_agents)])
-            assert q_s_joint_u.shape == (n_actions, ) * (n_agents), f"q_s_joint_u shape {q_s_joint_u.shape} is not correct."
-            
-            # -----------------------------------------------------------
-            # Compute predictive joint observation posterior
-            indices_left = list(range(n_agents, n_agents*2))  # [3, 4, 5]
-            indices_right = list(range(n_agents))  # [3, 4, 5]
-            q_o_joint_u = torch.tensordot(
-                self.A_joint,  # (2, 2, 2, 2, 2, 2)
-                q_s_joint_u,   #          (2, 2, 2) 
-                dims=(indices_left, indices_right)
-            )  # (2, 2, 2)
-            q_o_joint_u = q_o_joint_u[u_i]  # Select the action u_i, so shape is now (2, 2)
-            q_o_joint_u = q_o_joint_u / q_o_joint_u.sum()  # Normalise to a probability distribution
-
-            assert q_o_joint_u.shape == (n_actions, ) * (n_agents-1), f"q_o_joint_u shape {q_o_joint_u.shape} is not correct."
-            assert torch.allclose(q_o_joint_u.sum(), torch.tensor(1.0)), f"q_o_joint_u tensor does not sum to 1 ({q_o_joint_u.sum()})."
-            
-            # Expected ambiguity term (per factor)
-            for factor_idx in range(n_agents):
-
-<<<<<<< HEAD
-                H = -torch.diag(self.A[factor_idx] @ torch.log(self.A[factor_idx] + 1e-9))  # Conditional (pseudo?) entropy (of the generated emissions matrix)
-                assert H.ndimension() == 1, "H is not a 1-dimensional tensor"
-=======
+            # Append the joint distribution to the list
+            joint_distributions.append(joint_dist)
+
+        # Stack the joint distributions along a new dimension
+        delta_psi = torch.stack(joint_distributions, dim=0)
+
+        # Calculate psi and psi_pred
+        psi = self.C_opp_params
+        psi_pred = psi + delta_psi
+        psi = Dirichlet(torch.flatten(psi))
+    
+        #Loop over psi_pred to calculate KL between new psi and old psi for each action
+        novelty = []
+        for action in range(psi_pred.shape[0]):
+            psi_pred_action = Dirichlet(torch.flatten(psi_pred[action]))
+            novelty_action = kl_divergence(psi_pred_action, psi)
+            novelty.append(novelty_action)
+
         novelty = torch.stack(novelty)
         assert torch.all(novelty > 0), "All elements of the novelty tensor should be positive"
         self.novelty = novelty 
->>>>>>> 883a9c5f
-
-                # Posterior predictive state for factor is E_{q(s)}[p(s'|s, u_i)]
-                s_pred = q_s_u[factor_idx]  # shape (2, )
-                assert s_pred.ndimension() == 1, "s_pred is not a 1-dimensional tensor"
-                
-                ambiguity[u_i] += (H @ s_pred) # Ambiguity is conditional entropy of emissions
-                # FIXME: not sure if these definitions are correct
-                # risk[u_i] += (o_pred @ (torch.log(o_pred + 1e-9)))  - (o_pred @ log_C_modality) # Risk is negative posterior predictive entropy minus pragmatic value
-                # salience[u_i] += -(o_pred @ (torch.log(o_pred + 1e-9)))  - (H @ s_pred) # Salience is negative posterior predictive entropy minus ambiguity (0)
-                # pragmatic_value[u_i] += (o_pred @ log_C_modality) # Pragmatic value is negative cross-entropy
-
-            # Risk term (joint) = KL[q(o|u) || p(o)]
-            joint_risk[u_i] = torch.tensordot(
-                (torch.log(q_o_joint_u + 1e-9) - self.log_C[u_i]),
-                q_o_joint_u
-            )
-
-            # assert torch.allclose(risk[u_i] + ambiguity[u_i], EFE[u_i], atol=1e-4), f"[u_i = {u_i}] risk + ambiguity ({risk[u_i]} + {ambiguity[u_i]}={risk[u_i] + ambiguity[u_i]}) does not equal EFE (={EFE[u_i]})"
-            # assert torch.allclose(-salience[u_i] - pragmatic_value[u_i], EFE[u_i], atol=1e-4), f"[u_i = {u_i}] -salience - pragmatic value (-{salience[u_i]} - {pragmatic_value[u_i]}={-salience[u_i] - pragmatic_value[u_i]}) does not equal EFE (={EFE[u_i]})"
-            # assert not torch.isnan(EFE[u_i]), f"EFE[{u_i}] is NaN"
-        
-            # Novelty ----------------------------------------------------------
-            # novelty[u_i] = self.compute_A_novelty(u_i)
-
-        EFE = ambiguity + joint_risk
+
+        assert torch.allclose(risk + ambiguity, EFE, atol=1e-6), "Risk + ambiguity does not equal EFE"
+        assert torch.allclose(-salience - pragmatic_value, EFE, atol=1e-6), "-Salience - pragmatic_value does not equal EFE"
+
         EFE = EFE - novelty
-<<<<<<< HEAD
-        assert not torch.any(torch.isnan(EFE)), f"EFE has NaN: {EFE}"
-=======
         information_gain = EFE - (-salience - pragmatic_value)
         self.information_gain = information_gain
->>>>>>> 883a9c5f
-
-        # Data collection ------------------------------------------------------
+
+        #Summed over each factor (for each action)
         self.EFE = EFE
         self.ambiguity = ambiguity
-        self.joint_risk = joint_risk
-        # self.risk = risk
-        # self.salience = salience
-        # self.pragmatic_value = pragmatic_value
-        self.novelty = novelty
+        self.risk = risk
+        self.salience = salience
+        self.pragmatic_value = pragmatic_value
         
         return EFE
-    
-    def compute_novelty_original(self, u_i):
-        '''
-        Original novelty implementation by Pat, left here for now to be able to 
-        compare results with new implementation(s) below
-        '''
-        n_agents = self.psi_params.dim()  # Number of agents (including self)
-        n_actions = self.psi_params.shape[-1]  # Number of actions
-        psi = Dirichlet(torch.flatten(self.psi_params))  # Prior over joint actions
-
-        # Compute the joint distribution (incremental Dirichlet concentration) of predicted actions
-        joint_s_pred = torch.einsum(
-            ','.join(chr(ord('i') + n) for n in range(n_agents)) 
-            + '->' 
-            + ''.join(chr(ord('i') + n) for n in range(n_agents)),
-            *torch.unbind(self.q_s_u[u_i], dim=0))
-        
-        # Append the joint distribution to the list
-        # delta_psi_params[u_i] = joint_s_pred
-
-        psi_pred_params = self.psi_params + joint_s_pred
-        psi_pred = Dirichlet(torch.flatten(psi_pred_params))
-        novelty_u_i = kl_divergence(psi_pred, psi)
-        return novelty_u_i
-    
-    def compute_novelty_0(self, u_i):
-        '''
-        First compute psi_prime_params: what psi_params would be if updated 
-        with posterior predictive observation (this is the same procedure 
-        as in self.bayesian_learning(), except using o_pred instead of o).
-        Find the joint action index
-        FIXME: instead of argmax as if o_pred was one-hot, we should compute an expectation/soft update
-        '''
-        ETA = 1  # FIXME: hardcoded ETA
-        n_agents = self.psi_params.dim()  # Number of agents (including self)
-        n_actions = self.psi_params.shape[-1]  # Number of actions
-
-        joint_action_idx = [torch.argmax(self.q_o_u[u_i, factor_idx]).item() for factor_idx in range(n_agents)]
-        joint_action_idx = tuple(joint_action_idx)
-        
-        # Update based on observed action
-        psi_prime_params = self.psi_params.clone()
-        psi_prime_params[joint_action_idx] += ETA  
-        psi_prime_params *= self.decay
-        psi_prime_params += 1e-9
-
-        psi_given_o = Dirichlet(torch.flatten(psi_prime_params))
-        psi = Dirichlet(torch.flatten(self.psi_params))
-        novelty_u_i = kl_divergence(psi_given_o, psi)
-
-        return novelty_u_i
-    
-    def compute_novelty_1(self, u_i):
-        '''A brute force approach that won't scale because it is exponential in the number of agents'''
-        
-        ETA = 1  # FIXME: hardcoded ETA
-        n_agents = self.psi_params.dim()  # Number of agents (including self)
-        n_actions = self.psi_params.shape[-1]  # Number of actions
-        psi = Dirichlet(torch.flatten(self.psi_params))  # Prior over joint actions
-            
-        # Compute the joint distribution (incremental Dirichlet concentration) of predicted actions
-        # i.e. what is the probability that we will see (o_1, o_2, ..., o_n) if we take action u_i
-        joint_o_pred = torch.einsum(
-            ','.join(chr(ord('i') + n) for n in range(n_agents)) 
-            + '->' 
-            + ''.join(chr(ord('i') + n) for n in range(n_agents)),
-            *torch.unbind(self.q_o_u[u_i], dim=0))
-
-        # Enumerate all possible joint actions (ccc, ccd, cdc, ..., ddd)
-        all_possible_joint_actions = torch.cartesian_prod(
-            *[torch.arange(n_actions) for _ in range(n_agents)]
-        )
-        # Loop over all possible joint actions (FIXME this is exponential in the number of agents)
-        novelty_u_i = 0
-        for joint_action in all_possible_joint_actions:
-            # What would our Psi look like if we updated it with this joint action?
-            psi_pred_params = self.psi_params.clone()
-            psi_pred_params[tuple(joint_action)] += ETA
-            psi_pred_params *= self.decay
-            psi_pred_params += 1e-9
-            psi_pred = Dirichlet(torch.flatten(psi_pred_params))
-            # novelty = E_{q(o|u)}[KL(q(psi|o) || p(psi))]
-            # but here we do the sum over o explicitly instead of the expectation
-            novelty_u_i += joint_o_pred[tuple(joint_action)] * kl_divergence(psi_pred, psi)
-
-        return novelty_u_i
-    
-    def compute_novelty_2(self, u_i):
-        '''
-        A brute force approach that won't scale because it is exponential in the number of agents
-        
-        Here Psi is conditioned on u_i
-        '''
-        
-        ETA = 1  # FIXME: hardcoded ETA
-        n_agents = self.psi_params.dim()  # Number of agents (including self)
-        n_actions = self.psi_params.shape[-1]  # Number of actions
-        psi_u = Dirichlet(torch.flatten(self.psi_params[u_i]))  # Prior over joint actions given my action
-        # TODO: or should psi_u be obtained similarly to:
-        #        conditional_joint_prior = self.psi_params / self.psi_params.sum(dim=list(range(1, n_agents)), keepdim=True)  # p(u_{-i} | u_i)
-
-        # Compute the joint distribution (incremental Dirichlet concentration) of predicted actions
-        # i.e. what is the probability that we will see (o_1, o_2, ..., o_n) if we take action u_i
-        # FIXME: will not work if n_agents == 2
-        joint_o_pred_u = torch.einsum(
-            ','.join(chr(ord('i') + n) for n in range(n_agents-1)) 
-            + '->' 
-            + ''.join(chr(ord('i') + n) for n in range(n_agents-1)),
-            *torch.unbind(self.q_o_u[u_i, 1:], dim=0))
-
-        # Enumerate all possible joint actions (cc, cd, dc, dd)
-        # of OPPONENTS (i.e. not including the ego action, which is assumed to be u_i here)
-        all_possible_joint_actions = torch.cartesian_prod(
-            *[torch.arange(n_actions) for _ in range(n_agents-1)]
-        )
-        # Loop over all possible joint actions (FIXME this is exponential in the number of agents)
-        novelty_u_i = 0
-        for joint_action in all_possible_joint_actions:
-            # What would our Psi look like if we updated it with this joint action?
-            psi_pred_params = self.psi_params[u_i].clone()
-            psi_pred_params[tuple(joint_action)] += ETA
-            psi_pred_params *= self.decay
-            psi_pred_params += 1e-9
-            psi_pred_u = Dirichlet(torch.flatten(psi_pred_params))
-            # novelty = E_{q(o|u)}[KL(q(psi|o,u) || p(psi|u))]
-            # but here we do the sum over o explicitly instead of the expectation
-            novelty_u_i += joint_o_pred_u[tuple(joint_action)] * kl_divergence(psi_pred_u, psi_u)
-
-        return novelty_u_i
-
-    def compute_A_novelty(self, u_i):
-        '''
-        Compute the novelty of the likelihood model A for action u_i
-        '''
-        novelty = 0
-        # Da Costa et al. (2020; Eq. D.17)
-        W = 0.5 * (1/self.A_params - 1/self.A_params.sum(dim=1, keepdim=True))
-        for factor_idx in range(len(self.s)):
-            s_pred = self.q_s_u[u_i, factor_idx]
-            novelty += torch.dot(
-                self.A[factor_idx] @ s_pred, 
-                W[factor_idx] @ s_pred) 
-        return novelty
 
     def select_action(self):
         EFE = self.compute_efe()
-        q_u = torch.softmax(torch.log(self.E) - self.gamma * EFE, dim=0)
-        assert torch.allclose(q_u.sum(), torch.tensor(1.0)), (
-            "q_u policy tensor does not sum to 1.",
-            f"q_u: {q_u}",
-            f"q_u.sum(): {q_u.sum()}",
-            f"EFE: {EFE}"
-        )
-
-        self.action = torch.multinomial(q_u, 1).item()
+        q_pi = torch.softmax(torch.log(self.E) - self.gamma * EFE, dim=0)
+        assert torch.allclose(q_pi.sum(), torch.tensor(1.0)), "q_pi policy tensor does not sum to 1."
+
+        self.action = torch.multinomial(q_pi, 1).item()
 
         if self.dynamic_precision:
-            self.update_precision(EFE, q_u)
-        self.q_u = q_u
-
-        self.u_history.append(self.action)
-
+            self.update_precision(EFE, q_pi)
+        self.q_pi = q_pi
         return self.action
 
-    def update_precision(self, EFE, q_u):
+    def update_precision(self, EFE, q_pi):
         # Compute the expected EFE as a scalar value
-        self.expected_EFE = torch.dot(q_u, EFE).item()
+        self.expected_EFE = [torch.dot(q_pi, EFE).item()]
         
         # Update gamma (the precision) based on the expected EFE
-        self.gamma = self.beta_1 / (self.beta_0 - self.expected_EFE)
+        self.gamma = self.beta_1 / (self.beta_0 - self.expected_EFE[0])
         
         return self.gamma
 
     # ========================================
-    # Learning p(u_j | u_i)
+    # Learning p(a_j | a_i)
     # =======================================
-    
-    def learn(self):
-
-        # Convert history to tensors
-        self.s_history = torch.stack(self.s_history)  # Shape: (T, n_agents, n_actions)
-        self.o_history = torch.stack(self.o_history)  # Shape: (T, n_agents, n_actions)
-        self.u_history = torch.tensor(self.u_history)  # Shape: (T, )
-    
-        self.learn_A()
-        self.learn_A_joint()
-        # self.learn_B()
-
-        # Reset history
-        self.s_history = []
-        self.o_history = []
-        self.u_history = []
-
-    def learn_A(self):
-
-        # Expand dimensions to prepare for broadcasting
-        s_hist_expanded = self.s_history.unsqueeze(-2)  # Shape: (T, n_agents, 1, n_actions)
-        o_hist_expanded = self.o_history.unsqueeze(-1)  # Shape: (T, n_agents, n_actions, 1)
-
-        # Perform the row-wise outer product
-        outer_products = s_hist_expanded * o_hist_expanded  # Shape: (T, n_agents, n_actions, n_actions)
-
-        # Posterior parameters
-        delta_params = outer_products.mean(dim=0)  # Shape: (n_agents, n_actions, n_actions)
-        A_posterior_params = self.A_params + delta_params  # Shape: (n_agents, n_actions, n_actions)
-
-        # Bayesian Model Reduction ---------------------------------------------
-        BMR = True
-        if BMR:
-            shrinkage = self.decay
-            mixture = 0.8
-            # assert 0 < shrinkage < 1, "Shrinkage parameter must be in [0, 1]"
-            # A_reduced_params = shrinkage * self.A_params 
-            # assert shrinkage >= 1, "Shrinkage parameter must be greater than 1"
-            # A_reduced_params = torch.softmax(shrinkage * self.A_params, dim=-2)
-            # A_reduced_params = self.A_params ** (1/shrinkage)
-
-            A_identity = torch.stack([
-                torch.tensor([[1., 0.], [0., 1.]])
-                for _ in range(self.A.shape[0])
-            ]).view(*self.A.shape)
-            
-            A_reduced_params = (
-                mixture * self.A_params 
-                + (1 - mixture) * A_identity  # torch.softmax(shrinkage * A_identity, dim=-2)
-            )
-
-            # Update model parameters if they reduce the free energy
-            self.delta_F = []
-            for factor_idx in range(len(self.s)):
-                delta_F = delta_free_energy(
-                    A_posterior_params[factor_idx].flatten(), 
-                    self.A_params[factor_idx].flatten(), 
-                    A_reduced_params[factor_idx].flatten()
-                )
-                self.delta_F.append(delta_F)  # Data collection
-                if delta_F < 0:
-                    # Reduced model is preferred -> replace full model with reduced model
-                    self.A_params[factor_idx] = A_reduced_params[factor_idx]
-                    # print(f"Factor {factor_idx}: Reduced model is preferred.")
-                    # print(f"Delta F: {delta_F}")
-                    # print(f"Reduced: {A_reduced_params[factor_idx]}")
-                    # print(f"Posterior: {A_posterior_params[factor_idx]}")
-                else:
-                    # Full model is preferred -> update posterior
-                    self.A_params[factor_idx] = A_posterior_params[factor_idx]
-        else:
-            self.A_params = A_posterior_params
-        
-        self.A = self.A_params / self.A_params.sum(dim=1, keepdim=True)  # Shape: (n_agents, n_actions, n_actions)
-
-    def learn_B(self):
-
-        # Shift arrays for prev and next
-        s_prev = self.s_history[:-1]  # Shape: (T-1, n_agents, n_actions)
-        s_next = self.s_history[1:]  # Shape: (T-1, n_agents, n_actions)
-        
-        # Expand dimensions to prepare for broadcasting
-        s_prev_expanded = s_prev.unsqueeze(-2)  # Shape: (T, n_agents, 1, n_actions)
-        s_next_expanded = s_next.unsqueeze(-1)  # Shape: (T, n_agents, n_actions, 1)
-
-        # Perform the row-wise outer product
-        outer_products = s_prev_expanded * s_next_expanded  # Shape: (T, n_agents, n_actions, n_actions)
-        T = outer_products.shape[0]
-
-        # Update parameters for every transition (s, u, s') in the history
-        B_posterior_params = self.B_params.clone()
-        for t in range(outer_products.shape[0]):
-            # Likelihood parameters update
-            delta_params = outer_products[t] / T  # Shape: (n_agents, n_actions, n_actions)
-            u_it = self.u_history[t].item()   # Action u_i at time t
-            B_posterior_params[:, u_it] = self.B_params[:, u_it] + delta_params
-
-        # Bayesian Model Reduction ---------------------------------------------
-        BMR = True
-        if BMR:
-            shrinkage = self.decay
-            # assert shrinkage >= 1, "Shrinkage parameter must be greater than 1"
-            B_reduced_params = torch.softmax(shrinkage * self.B_params, dim=-2)
-
-            # Update model parameters if they reduce the free energy
-            self.delta_F = []
-            for factor_idx in range(len(self.s)):
-                delta_F = delta_free_energy(
-                    B_posterior_params[factor_idx].flatten(), 
-                    self.B_params[factor_idx].flatten(), 
-                    B_reduced_params[factor_idx].flatten()
-                )
-                self.delta_F.append(delta_F)  # Data collection
-                if delta_F < 0:
-                    # Reduced model is preferred -> replace full model with reduced model
-                    self.B_params[factor_idx] = B_reduced_params[factor_idx]
-                else:
-                    # Full model is preferred -> update posterior
-                    self.B_params[factor_idx] = B_posterior_params[factor_idx]
-        else:
-            self.B_params = B_posterior_params
-
-        self.B = self.B_params / self.B_params.sum(dim=2, keepdim=True)
-
-    def learn_A_joint(self, o=None):
-        '''
-        Compute the joint observation likelihood
-
-        Requires the current hidden state distribution (self.s), and
-        the joint observation likelihood (self.A_joint) to be updated.
-        
-        Args:
-            o (torch.Tensor): Observation tensor of shape (n_agents, n_actions),
-                i.e. one-hot encoding of actions for each agent
-        '''
-        n_agents = self.A.shape[0]  # Number of agents (including self)
-        n_actions = self.A.shape[-1]  # Number of actions
-        if o is None:
-            T = len(self.s_history) # Number of timesteps
-            s_history = self.s_history
-            o_history = self.o_history
-        else:
-            T = 1
-            s_history = [self.s] 
-            o_history = [o] 
-
-
-        # Create the einsum subscripts string dynamically for n_agents
-        # e.g., if n_agents = 3, this will be 'i,j,k->ijk'
-        einsum_str = (
-            ','.join([chr(105 + i) for i in range(n_agents)]) 
-            + '->' 
-            + ''.join([chr(105 + i) for i in range(n_agents)])
-        )
-
-        A_joint_posterior = self.A_joint.clone()
-        for t in range(T):
-            s_t = s_history[t]  # Shape: (n_agents, n_actions)
-            o_t = o_history[t]  # Shape: (n_agents, n_actions)
-
-            # Compute joint state prior
-            q_s_joint = torch.einsum(einsum_str, *[s_t[factor_idx] for factor_idx in range(n_agents)])
-            assert q_s_joint.shape == (n_actions, ) * (n_agents), f"q_s_joint shape {q_s_joint.shape} is not correct."
-
-            o_indices = tuple([torch.argmax(o_t[factor_idx]).item() for factor_idx in range(n_agents)])
-            assert self.A_joint[o_indices].shape == q_s_joint.shape, f"A_joint[o_indices] shape {self.A_joint[o_indices].shape} is not correct."
-            
-            A_joint_posterior[o_indices] += q_s_joint
-
-        # Bayesian Model Reduction ---------------------------------------------
-        BMR = True
-        if BMR:
-            self.A_joint = self.decay * A_joint_posterior
-            # A_joint_reduced = self.decay * A_joint_posterior
-    
-            # # Update model parameters if they reduce the free energy
-            # delta_F = delta_free_energy(
-            #     A_joint_posterior.flatten(), 
-            #     self.A_joint.flatten(), 
-            #     A_joint_reduced.flatten()
-            # )
-            # if delta_F < 0:
-            #     print('reduced')
-            #     # Reduced model is preferred -> replace full model with reduced model
-            #     self.A_joint = A_joint_reduced
-            #     # print(f"Factor {factor_idx}: Reduced model is preferred.")
-            #     # print(f"Delta F: {delta_F}")
-            #     # print(f"Reduced: {A_reduced_params[factor_idx]}")
-            #     # print(f"Posterior: {A_posterior_params[factor_idx]}")
-            # else:
-            #     # Full model is preferred -> update posterior
-            #     self.A_joint = A_joint_posterior
-        else:
-            self.A_joint = A_joint_posterior
-
-        # TODO: do we need to normalise or not? If it is a likelihood *function*, no need.
-
-
-def multivariate_beta(alpha):
-    """
-    Compute the multivariate Beta function B(alpha).
-    Args:
-    - alpha (torch.Tensor): 1D tensor of concentration parameters alpha (shape: K)
-    Returns:
-    - beta_value (torch.Tensor): The computed multivariate Beta function value
-    """
-    gamma_sum = torch.lgamma(alpha.sum())  # log(Gamma(sum(alpha)))
-    gamma_individual = torch.lgamma(alpha).sum()  # sum(log(Gamma(alpha_i)))
-    
-    return torch.exp(gamma_sum - gamma_individual)
-
-def delta_free_energy(a_posterior, a_prior, a_reduced):
-    """
-    Compute the change in free energy (ΔF) using Bayesian Model Reduction.
-    Args:
-    - a_prior (torch.Tensor): 1D tensor of prior concentration parameters alpha (shape: K)
-    - a_posterior (torch.Tensor): 1D tensor of posterior concentration parameters alpha (shape: K)
-    - a_reduced (torch.Tensor): 1D tensor of reduced concentration parameters alpha (shape: K)
-    Returns:
-    - delta_F (torch.Tensor): The change in free energy ΔF
-    """
-    B_a_posterior = multivariate_beta(a_posterior)
-    B_a_prior = multivariate_beta(a_prior)
-    B_a_reduced = multivariate_beta(a_reduced)
-    B_diff = multivariate_beta(a_posterior + a_reduced - a_prior)
-    
-    delta_F = torch.log(B_a_posterior) + torch.log(B_a_reduced) - torch.log(B_a_prior) - torch.log(B_diff)
-    
-    return delta_F+
+    # Define the n-player generalized function
+    def bayesian_learning(self, o, eta=1):
+        
+        # Find the joint action index
+        joint_action_idx = [torch.argmax(o[agent]).item() for agent in range(self.C_opp_params.dim())]
+        joint_action_idx = tuple(joint_action_idx)
+        
+        # Update based on observed action
+        self.C_opp_params[joint_action_idx] += eta #/ self.C_opp_params.numel()
+
+        # Temporal discounting
+        self.C_opp_params *= self.decay
+        self.C_opp_params += 1e-9
+        
+        return self.C_opp_params